--- conflicted
+++ resolved
@@ -9,20 +9,6 @@
 default-run = "recorder"
 
 [dependencies]
-<<<<<<< HEAD
-glium = "0.25.0"
-clap = "2.33.0"
-font-kit = "0.3.1"
-euclid = "0.19.9"
-itertools = "0.8.0"
-bus = "2.2.1"
-glutin = "0.21.0"
-mpeg_encoder = { git = "https://github.com/phlmn/mpeg_encoder", optional = true }
-indicatif = "0.11.0"
-lazy_static = "1.3.0"
-include_dir = "0.2.1"
-regex = "1.1.7"
-=======
 glium = "0.28.0"
 clap = "2.33.3"
 font-kit = "0.10.0"
@@ -30,12 +16,11 @@
 itertools = "0.9.0"
 bus = "2.2.3"
 glutin = "0.25.1"
-mpeg_encoder = { git = "https://github.com/sebcrozet/mpeg_encoder", optional = true }
+mpeg_encoder = { git = "https://github.com/phlmn/mpeg_encoder", optional = true }
 indicatif = "0.15.0"
 lazy_static = "1.4.0"
 include_dir = "0.6.0"
 regex = "1.4.2"
->>>>>>> 6d450d2d
 glob = "0.3.0"
 tiff-encoder = "0.3.2"
 pathfinder_geometry = "0.5.1"
