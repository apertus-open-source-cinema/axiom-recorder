--- conflicted
+++ resolved
@@ -1,17 +1,7 @@
-<<<<<<< HEAD
-use crate::{
-    debayer::Debayer,
-    util::{
-        error::{Error, Res, ResN},
-        image::Image,
-        options::OptionsStorage,
-    },
-=======
 use crate::util::{
     error::{Error, Res, ResN},
     image::Image,
     options::OptionsStorage,
->>>>>>> 6d450d2d
 };
 use bus::BusReader;
 use glium::{self, backend::glutin::headless::Headless, texture::RawImage2d};
@@ -207,8 +197,7 @@
         let height: u32 = options.get_opt_parse("height")?;
         let debayer_options: String = ((options
             .get_opt_parse("debayer-options")
-<<<<<<< HEAD
-            .unwrap_or(String::from("source_lin() debayer_halfresolution_real()"))):
+            .unwrap_or(String::from("source_lin() debayer_halfresolution()"))):
             String)
             .clone();
 
@@ -219,13 +208,6 @@
         )?;
 
         let debayerer = Box::new(Debayerer::new(&debayer_options, (width, height), &mut facade)?);
-=======
-            .unwrap_or(String::from("source_lin() debayer_halfresolution()"))):
-            String)
-            .clone();
-
-        let debayerer = Box::new(Debayerer::new(&debayer_options, (width, height))?);
->>>>>>> 6d450d2d
         let size = debayerer.get_size();
 
         let mut encoder = Encoder::new_with_params(
@@ -239,7 +221,6 @@
             None,
         );
         encoder.init();
-<<<<<<< HEAD
         Ok(Self { encoder, debayerer, facade })
     }
 
@@ -251,17 +232,6 @@
             debayered_image.width as usize,
             debayered_image.height as usize,
             debayered_image.data.as_ref(),
-=======
-        Ok(Self { encoder, debayerer })
-    }
-
-    fn write_frame(&mut self, image: Arc<Image>) -> ResN {
-        let debayered = image.debayer(self.debayerer.as_mut())?;
-        self.encoder.encode_rgba(
-            debayered.width as usize,
-            debayered.height as usize,
-            debayered.data.as_ref(),
->>>>>>> 6d450d2d
             false,
         );
         Ok(())
